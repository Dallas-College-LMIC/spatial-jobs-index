set working-directory := 'frontend'

lint *FILES="":
<<<<<<< HEAD
    npm run lint{{ if FILES != "" { " -- " + replace_regex(FILES, "frontend/", "") } else { "" } }}
=======
    npm run lint{{ if FILES != "" { " -- " + replace_regex(FILES, "^frontend/", "") } else { "" } }}
>>>>>>> b9b53372

test:
    npm run test:run \-- \--reporter=verbose \--passWithNoTests

type-check:
    npm run type-check<|MERGE_RESOLUTION|>--- conflicted
+++ resolved
@@ -1,11 +1,7 @@
 set working-directory := 'frontend'
 
 lint *FILES="":
-<<<<<<< HEAD
-    npm run lint{{ if FILES != "" { " -- " + replace_regex(FILES, "frontend/", "") } else { "" } }}
-=======
     npm run lint{{ if FILES != "" { " -- " + replace_regex(FILES, "^frontend/", "") } else { "" } }}
->>>>>>> b9b53372
 
 test:
     npm run test:run \-- \--reporter=verbose \--passWithNoTests
